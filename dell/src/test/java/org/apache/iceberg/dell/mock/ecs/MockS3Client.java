/*
 * Licensed to the Apache Software Foundation (ASF) under one
 * or more contributor license agreements.  See the NOTICE file
 * distributed with this work for additional information
 * regarding copyright ownership.  The ASF licenses this file
 * to you under the Apache License, Version 2.0 (the
 * "License"); you may not use this file except in compliance
 * with the License.  You may obtain a copy of the License at
 *
 *   http://www.apache.org/licenses/LICENSE-2.0
 *
 * Unless required by applicable law or agreed to in writing,
 * software distributed under the License is distributed on an
 * "AS IS" BASIS, WITHOUT WARRANTIES OR CONDITIONS OF ANY
 * KIND, either express or implied.  See the License for the
 * specific language governing permissions and limitations
 * under the License.
 */

package org.apache.iceberg.dell.mock.ecs;

import com.emc.object.Protocol;
import com.emc.object.Range;
import com.emc.object.s3.S3Client;
import com.emc.object.s3.S3Exception;
import com.emc.object.s3.S3ObjectMetadata;
import com.emc.object.s3.bean.AccessControlList;
import com.emc.object.s3.bean.BucketInfo;
import com.emc.object.s3.bean.BucketPolicy;
import com.emc.object.s3.bean.CannedAcl;
import com.emc.object.s3.bean.CompleteMultipartUploadResult;
import com.emc.object.s3.bean.CopyObjectResult;
import com.emc.object.s3.bean.CopyPartResult;
import com.emc.object.s3.bean.CorsConfiguration;
import com.emc.object.s3.bean.DeleteObjectsResult;
import com.emc.object.s3.bean.GetObjectResult;
import com.emc.object.s3.bean.InitiateMultipartUploadResult;
import com.emc.object.s3.bean.LifecycleConfiguration;
import com.emc.object.s3.bean.ListBucketsResult;
import com.emc.object.s3.bean.ListDataNode;
import com.emc.object.s3.bean.ListMultipartUploadsResult;
import com.emc.object.s3.bean.ListObjectsResult;
import com.emc.object.s3.bean.ListPartsResult;
import com.emc.object.s3.bean.ListVersionsResult;
import com.emc.object.s3.bean.LocationConstraint;
import com.emc.object.s3.bean.MetadataSearchList;
import com.emc.object.s3.bean.MultipartPartETag;
import com.emc.object.s3.bean.ObjectLockConfiguration;
import com.emc.object.s3.bean.ObjectLockLegalHold;
import com.emc.object.s3.bean.ObjectLockRetention;
import com.emc.object.s3.bean.PingResponse;
import com.emc.object.s3.bean.PutObjectResult;
import com.emc.object.s3.bean.QueryObjectsResult;
import com.emc.object.s3.bean.S3Object;
import com.emc.object.s3.bean.VersioningConfiguration;
import com.emc.object.s3.request.AbortMultipartUploadRequest;
import com.emc.object.s3.request.CompleteMultipartUploadRequest;
import com.emc.object.s3.request.CopyObjectRequest;
import com.emc.object.s3.request.CopyPartRequest;
import com.emc.object.s3.request.CreateBucketRequest;
import com.emc.object.s3.request.DeleteObjectRequest;
import com.emc.object.s3.request.DeleteObjectsRequest;
import com.emc.object.s3.request.GetObjectAclRequest;
import com.emc.object.s3.request.GetObjectLegalHoldRequest;
import com.emc.object.s3.request.GetObjectMetadataRequest;
import com.emc.object.s3.request.GetObjectRequest;
import com.emc.object.s3.request.GetObjectRetentionRequest;
import com.emc.object.s3.request.InitiateMultipartUploadRequest;
import com.emc.object.s3.request.ListBucketsRequest;
import com.emc.object.s3.request.ListMultipartUploadsRequest;
import com.emc.object.s3.request.ListObjectsRequest;
import com.emc.object.s3.request.ListPartsRequest;
import com.emc.object.s3.request.ListVersionsRequest;
import com.emc.object.s3.request.PresignedUrlRequest;
import com.emc.object.s3.request.PutObjectRequest;
import com.emc.object.s3.request.QueryObjectsRequest;
import com.emc.object.s3.request.SetBucketAclRequest;
import com.emc.object.s3.request.SetObjectAclRequest;
import com.emc.object.s3.request.SetObjectLegalHoldRequest;
import com.emc.object.s3.request.SetObjectRetentionRequest;
import com.emc.object.s3.request.UploadPartRequest;
import java.io.IOException;
import java.io.InputStream;
import java.io.UncheckedIOException;
import java.net.URL;
import java.util.Date;
import java.util.List;
import java.util.Map;
<<<<<<< HEAD
import java.util.Set;
import java.util.concurrent.ConcurrentHashMap;
import java.util.concurrent.ConcurrentMap;
import java.util.stream.Collectors;
import org.apache.iceberg.relocated.com.google.common.collect.Lists;
import org.apache.iceberg.relocated.com.google.common.collect.Sets;
import org.apache.iceberg.relocated.com.google.common.io.ByteStreams;
import org.junit.Assert;
=======
import org.apache.commons.io.IOUtils;
import org.apache.iceberg.relocated.com.google.common.collect.Maps;
>>>>>>> 0f3e7c7b

/**
 * Memorized s3 client used in tests.
 */
public class MockS3Client implements S3Client {

  /**
   * The object data of this client.
   * <p>
   * Current {@link S3ObjectMetadata} only store the user metadata.
   */
<<<<<<< HEAD
  private final ConcurrentMap<ObjectId, ObjectData> objectData = new ConcurrentHashMap<>();
=======
  private final Map<String, ObjectData> objectData = Maps.newConcurrentMap();

  private String createId(String bucket, String key) {
    return bucket + "/" + key;
  }
>>>>>>> 0f3e7c7b

  @Override
  public PutObjectResult putObject(PutObjectRequest request) {
    ObjectId objectId = new ObjectId(request.getBucketName(), request.getKey());
    ObjectData data = ObjectData.create(convertContent(request.getEntity()), request.getObjectMetadata());
    if (request.getIfMatch() != null) {
      // Compare and swap
      if (this.objectData.computeIfPresent(objectId, (ignored, oldData) ->
          oldData.createFullMetadata().getETag().equals(request.getIfMatch()) ? data : oldData) != data) {
        throw new S3Exception("", 412, "PreconditionFailed", "");
      }
    } else if (request.getIfNoneMatch() != null) {
      // Put if absent
      Assert.assertEquals("If-None-Match only allow *", "*", request.getIfNoneMatch());
      if (this.objectData.putIfAbsent(objectId, data) != null) {
        throw new S3Exception("", 412, "PreconditionFailed", "");
      }
    } else {
      this.objectData.put(objectId, data);
    }
    return new PutObjectResult();
  }

  @Override
  public long appendObject(String bucketName, String key, Object content) {
    ObjectId id = new ObjectId(bucketName, key);
    ObjectData old = objectData.get(id);
    if (old == null) {
      throw new S3Exception("", 404, "NoSuchKey", "");
    }

    byte[] appendedData = convertContent(content);
    if (objectData.replace(id, old, old.appendContent(appendedData))) {
      return old.length();
    } else {
      return wontImplement();
    }
  }

  private byte[] convertContent(Object entity) {
    if (entity instanceof InputStream) {
      try (InputStream inputStream = (InputStream) entity) {
        return ByteStreams.toByteArray(inputStream);
      } catch (IOException e) {
        throw new UncheckedIOException(e);
      }
    } else if (entity instanceof byte[]) {
      return ((byte[]) entity).clone();
    }

    throw new IllegalArgumentException(String.format("Invalid object entity type %s", entity.getClass()));
  }

  @Override
  public InputStream readObjectStream(String bucketName, String key, Range range) {
    ObjectData data = objectData.get(new ObjectId(bucketName, key));
    if (data == null) {
      throw new S3Exception("", 404, "NoSuchKey", "");
    }

    return data.createInputStream(range);
  }

  @Override
  public S3ObjectMetadata getObjectMetadata(String bucketName, String key) {
    ObjectData data = objectData.get(new ObjectId(bucketName, key));
    if (data == null) {
      throw new S3Exception("", 404, "NoSuchKey", "");
    }

    return data.createFullMetadata();
  }

  @Override
  public void deleteObject(String bucketName, String key) {
    objectData.remove(new ObjectId(bucketName, key));
  }

  @Override
  public GetObjectResult<InputStream> getObject(String bucketName, String key) {
    ObjectData data = objectData.get(new ObjectId(bucketName, key));
    if (data == null) {
      throw new S3Exception("", 404, "NoSuchKey", "");
    }

    GetObjectResult<InputStream> result = new GetObjectResult<InputStream>() {
      @Override
      public S3ObjectMetadata getObjectMetadata() {
        return data.createFullMetadata();
      }
    };
    result.setObject(data.createInputStream(Range.fromOffset(0)));
    return result;
  }

  @Override
  public ListObjectsResult listObjects(ListObjectsRequest request) {
    String bucket = request.getBucketName();
    String prefix = request.getPrefix();
    String marker = request.getMarker();
    String delimiter = request.getDelimiter();
    // Use a small default value in mock client
    Assert.assertNull("MaxKeys does not set", request.getMaxKeys());
    int maxKeys = 5;

    List<S3Object> objectResults = Lists.newArrayListWithCapacity(maxKeys);
    Set<String> prefixResults = Sets.newHashSet();
    String nextMarker = null;
    for (Map.Entry<ObjectId, ObjectData> entry : objectData.entrySet().stream()
            .sorted(Map.Entry.comparingByKey())
            .collect(Collectors.toList())) {
      ObjectId id = entry.getKey();

      if (!bucket.equals(id.bucket) || !id.name.startsWith(prefix)) {
        continue;
      }

      if (marker != null && id.name.compareTo(marker) < 0) {
        // skip the entry before marker
        continue;
      }

      if (objectResults.size() + prefixResults.size() >= maxKeys) {
        nextMarker = id.name;
        break;
      }

      int nextDelimiter = id.name.indexOf(delimiter, prefix.length());
      if (nextDelimiter > 0) {
        // If name = a/b/c and prefix = a/ , then return a/b/
        prefixResults.add(id.name.substring(0, nextDelimiter + delimiter.length()));
      } else {
        S3Object s3Object = new S3Object();
        s3Object.setKey(id.name);
        s3Object.setETag(entry.getValue().createFullMetadata().getETag());
        objectResults.add(s3Object);
      }
    }

    ListObjectsResult result = new ListObjectsResult() {
      @Override
      public List<String> getCommonPrefixes() {
        return prefixResults.stream().sorted().collect(Collectors.toList());
      }
    };
    result.setObjects(objectResults);
    result.setNextMarker(nextMarker);
    return result;
  }

  @Override
  public void destroy() {
  }

  @Override
  @Deprecated
  public void shutdown() {
    destroy();
  }

  // Following methods won't be implemented. They aren't used in this module.
  @Override
  public ListDataNode listDataNodes() {
    return wontImplement();
  }

  @Override
  public PingResponse pingNode(String host) {
    return wontImplement();
  }

  @Override
  public PingResponse pingNode(Protocol protocol, String host, int port) {
    return wontImplement();
  }

  @Override
  public ListBucketsResult listBuckets() {
    return wontImplement();
  }

  @Override
  public ListBucketsResult listBuckets(ListBucketsRequest request) {
    return wontImplement();
  }

  @Override
  public boolean bucketExists(String bucketName) {
    return wontImplement();
  }

  @Override
  public void createBucket(String bucketName) {
    wontImplement();
  }

  @Override
  public void createBucket(CreateBucketRequest request) {
    wontImplement();
  }

  @Override
  public BucketInfo getBucketInfo(String bucketName) {
    return wontImplement();
  }

  @Override
  public void deleteBucket(String bucketName) {
    wontImplement();
  }

  @Override
  public void setBucketAcl(String bucketName, AccessControlList acl) {
    wontImplement();
  }

  @Override
  public void setBucketAcl(String bucketName, CannedAcl cannedAcl) {
    wontImplement();
  }

  @Override
  public void setBucketAcl(SetBucketAclRequest request) {
    wontImplement();
  }

  @Override
  public AccessControlList getBucketAcl(String bucketName) {
    return wontImplement();
  }

  @Override
  public void setBucketCors(String bucketName, CorsConfiguration corsConfiguration) {
    wontImplement();
  }

  @Override
  public CorsConfiguration getBucketCors(String bucketName) {
    return wontImplement();
  }

  @Override
  public void deleteBucketCors(String bucketName) {
    wontImplement();
  }

  @Override
  public void setBucketLifecycle(String bucketName, LifecycleConfiguration lifecycleConfiguration) {
    wontImplement();
  }

  @Override
  public LifecycleConfiguration getBucketLifecycle(String bucketName) {
    return wontImplement();
  }

  @Override
  public void deleteBucketLifecycle(String bucketName) {
    wontImplement();
  }

  @Override
  public void setBucketPolicy(String bucketName, BucketPolicy policy) {
    wontImplement();
  }

  @Override
  public BucketPolicy getBucketPolicy(String bucketName) {
    return wontImplement();
  }

  @Override
  public LocationConstraint getBucketLocation(String bucketName) {
    return wontImplement();
  }

  @Override
  public void setBucketVersioning(
      String bucketName, VersioningConfiguration versioningConfiguration) {
    wontImplement();
  }

  @Override
  public VersioningConfiguration getBucketVersioning(String bucketName) {
    return wontImplement();
  }

  @Override
  public void setBucketStaleReadAllowed(String bucketName, boolean staleReadsAllowed) {
    wontImplement();
  }

  @Override
  public MetadataSearchList listSystemMetadataSearchKeys() {
    return wontImplement();
  }

  @Override
  public MetadataSearchList listBucketMetadataSearchKeys(String bucketName) {
    return wontImplement();
  }

  @Override
  public QueryObjectsResult queryObjects(QueryObjectsRequest request) {
    return wontImplement();
  }

  @Override
  public QueryObjectsResult queryMoreObjects(QueryObjectsResult lastResult) {
    return wontImplement();
  }

  @Override
  public ListObjectsResult listObjects(String bucketName) {
    return wontImplement();
  }

  @Override
  public ListObjectsResult listObjects(String bucketName, String prefix) {
    return wontImplement();
  }

  @Override
  public ListObjectsResult listMoreObjects(ListObjectsResult lastResult) {
    return wontImplement();
  }

  @Override
  public ListVersionsResult listVersions(String bucketName, String prefix) {
    return wontImplement();
  }

  @Override
  public ListVersionsResult listVersions(ListVersionsRequest request) {
    return wontImplement();
  }

  @Override
  public ListVersionsResult listMoreVersions(ListVersionsResult lastResult) {
    return wontImplement();
  }

  @Override
  public void putObject(String bucketName, String key, Object content, String contentType) {
    wontImplement();
  }

  @Override
  public void putObject(String bucketName, String key, Range range, Object content) {
    wontImplement();
  }

  @Override
  public CopyObjectResult copyObject(
      String sourceBucketName, String sourceKey, String bucketName, String key) {
    return wontImplement();
  }

  @Override
  public CopyObjectResult copyObject(CopyObjectRequest request) {
    return wontImplement();
  }

  @Override
  public <T> T readObject(String bucketName, String key, Class<T> objectType) {
    return wontImplement();
  }

  @Override
  public <T> T readObject(String bucketName, String key, String versionId, Class<T> objectType) {
    return wontImplement();
  }

  @Override
  public <T> GetObjectResult<T> getObject(
      GetObjectRequest request, Class<T> objectType) {
    return wontImplement();
  }

  @Override
  public URL getPresignedUrl(String bucketName, String key, Date expirationTime) {
    return wontImplement();
  }

  @Override
  public URL getPresignedUrl(PresignedUrlRequest request) {
    return wontImplement();
  }

  @Override
  public void deleteObject(DeleteObjectRequest request) {
    wontImplement();
  }

  @Override
  public void deleteVersion(String bucketName, String key, String versionId) {
    wontImplement();
  }

  @Override
  public DeleteObjectsResult deleteObjects(DeleteObjectsRequest request) {
    return wontImplement();
  }

  @Override
  public void setObjectMetadata(String bucketName, String key, S3ObjectMetadata objectMetadata) {
    wontImplement();
  }

  @Override
  public S3ObjectMetadata getObjectMetadata(GetObjectMetadataRequest request) {
    return wontImplement();
  }

  @Override
  public void setObjectAcl(String bucketName, String key, AccessControlList acl) {
    wontImplement();
  }

  @Override
  public void setObjectAcl(String bucketName, String key, CannedAcl cannedAcl) {
    wontImplement();
  }

  @Override
  public void setObjectAcl(SetObjectAclRequest request) {
    wontImplement();
  }

  @Override
  public AccessControlList getObjectAcl(String bucketName, String key) {
    return wontImplement();
  }

  @Override
  public AccessControlList getObjectAcl(GetObjectAclRequest request) {
    return wontImplement();
  }

  @Override
  public void extendRetentionPeriod(String bucketName, String key, Long period) {
    wontImplement();
  }

  @Override
  public ListMultipartUploadsResult listMultipartUploads(String bucketName) {
    return wontImplement();
  }

  @Override
  public ListMultipartUploadsResult listMultipartUploads(ListMultipartUploadsRequest request) {
    return wontImplement();
  }

  @Override
  public String initiateMultipartUpload(String bucketName, String key) {
    return wontImplement();
  }

  @Override
  public InitiateMultipartUploadResult initiateMultipartUpload(InitiateMultipartUploadRequest request) {
    return wontImplement();
  }

  @Override
  public ListPartsResult listParts(String bucketName, String key, String uploadId) {
    return wontImplement();
  }

  @Override
  public ListPartsResult listParts(ListPartsRequest request) {
    return wontImplement();
  }

  @Override
  public MultipartPartETag uploadPart(UploadPartRequest request) {
    return wontImplement();
  }

  @Override
  public CopyPartResult copyPart(CopyPartRequest request) {
    return wontImplement();
  }

  @Override
  public CompleteMultipartUploadResult completeMultipartUpload(CompleteMultipartUploadRequest request) {
    return wontImplement();
  }

  @Override
  public void abortMultipartUpload(AbortMultipartUploadRequest request) {
    wontImplement();
  }

  @Override
  public void setObjectLockConfiguration(
      String bucketName, ObjectLockConfiguration objectLockConfiguration) {
    wontImplement();
  }

  @Override
  public ObjectLockConfiguration getObjectLockConfiguration(String bucketName) {
    return wontImplement();
  }

  @Override
  public void enableObjectLock(String bucketName) {
    wontImplement();
  }

  @Override
  public void setObjectLegalHold(SetObjectLegalHoldRequest request) {
    wontImplement();
  }

  @Override
  public ObjectLockLegalHold getObjectLegalHold(GetObjectLegalHoldRequest request) {
    return wontImplement();
  }

  @Override
  public void setObjectRetention(SetObjectRetentionRequest request) {
    wontImplement();
  }

  @Override
  public ObjectLockRetention getObjectRetention(GetObjectRetentionRequest request) {
    return wontImplement();
  }

  private <T> T wontImplement() {
    throw new UnsupportedOperationException();
  }
}<|MERGE_RESOLUTION|>--- conflicted
+++ resolved
@@ -86,19 +86,13 @@
 import java.util.Date;
 import java.util.List;
 import java.util.Map;
-<<<<<<< HEAD
 import java.util.Set;
-import java.util.concurrent.ConcurrentHashMap;
-import java.util.concurrent.ConcurrentMap;
 import java.util.stream.Collectors;
 import org.apache.iceberg.relocated.com.google.common.collect.Lists;
+import org.apache.iceberg.relocated.com.google.common.collect.Maps;
 import org.apache.iceberg.relocated.com.google.common.collect.Sets;
 import org.apache.iceberg.relocated.com.google.common.io.ByteStreams;
 import org.junit.Assert;
-=======
-import org.apache.commons.io.IOUtils;
-import org.apache.iceberg.relocated.com.google.common.collect.Maps;
->>>>>>> 0f3e7c7b
 
 /**
  * Memorized s3 client used in tests.
@@ -110,15 +104,7 @@
    * <p>
    * Current {@link S3ObjectMetadata} only store the user metadata.
    */
-<<<<<<< HEAD
-  private final ConcurrentMap<ObjectId, ObjectData> objectData = new ConcurrentHashMap<>();
-=======
   private final Map<String, ObjectData> objectData = Maps.newConcurrentMap();
-
-  private String createId(String bucket, String key) {
-    return bucket + "/" + key;
-  }
->>>>>>> 0f3e7c7b
 
   @Override
   public PutObjectResult putObject(PutObjectRequest request) {
